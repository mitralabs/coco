import gradio as gr

from coco import CocoClient

cc = CocoClient(
    chunking_base="http://chunking:8000",
    db_api_base="http://db-api:8000",
    transcription_base="http://transcription:8000",
    # ollama_base="https://jetson-ollama.mitra-labs.ai",
    ollama_base="http://host.docker.internal:11434",
    openai_base="https://openai.inference.de-txl.ionos.com/v1",
    embedding_api="ollama",
    llm_api="openai",
    api_key="test",
)


# Start a health check
cc.health_check()


async def call_rag(user_message, history):
    try:

        # Get RAG context
        contexts = await cc.rag.async_retrieve_chunks([user_message], 5)
        rag_context = contexts[0][1]

        # Format prompt
        formatted_prompt = cc.rag.format_prompt(user_message, rag_context)

        # Prepare messages for Ollama
        messages = []
        if history:
            messages.extend([{"role": m[0], "content": m[1]} for m in history])
        messages.append({"role": "user", "content": formatted_prompt})

        responses, tok_ss = await cc.lm.async_chat(
            messages_list=[messages],
            model="meta-llama/Llama-3.3-70B-Instruct",
            batch_size=20,
            limit_parallel=10,
            show_progress=True,
        )
        reponse, tok_s = responses[0], tok_ss[0]

        print("Token per seconds:", tok_s)
        chat = history + [(user_message, reponse)]
        yield chat, str(rag_context)
    except Exception as e:
        yield history + [(user_message, f"Error: {str(e)}")], "Error in call_rag"
        raise e

    #     # Call Ollama API
    #     url = f"{cc.ollama_base}/api/chat"
    #     payload = {
    #         "model": "deepseek-r1:14b",
    #         "messages": messages,
    #         "stream": True,
    #     }

    #     response_buffer = ""
    #     async with aiohttp.ClientSession() as session:
    #         try:
    #             async with session.post(url, json=payload) as response:
    #                 async for line in response.content:
    #                     if line:
    #                         try:
    #                             data = json.loads(line.decode("utf-8"))
    #                             content = data.get("message", {}).get("content", "")
    #                             response_buffer += content

    #                             # Update the chat interface
    #                             history_update = history + [
    #                                 (user_message, response_buffer)
    #                             ]
    #                             yield history_update, str(rag_context)

    #                         except json.JSONDecodeError:
    #                             print(f"Failed to parse JSON: {line}")

    #         except Exception as e:
    #             print(f"Error: {e}")
    #             yield history + [(user_message, f"Error: {str(e)}")], str(rag_context)
    # except Exception as e:
    #     print(f"Error in call_rag: {e}")
    #     yield history + [(user_message, f"Error: {str(e)}")], "Error in call_rag"


async def handle_audio_upload(file):
    if file is None:
        return "Please upload a WAV file"

    if not file.name.lower().endswith(".wav"):
        return "Only WAV files are supported"

    try:
        # Full processing pipeline
        # 1. Transcribe audio to text
        text, language, filename = await cc.transcription.transcribe_audio(file.name)

        # 2. Chunk the text
        chunks = await cc.chunking.chunk_text(text)

        # 3. Create embeddings
        embeddings = await cc.embedding.create_embeddings(chunks)

        # 4. Store in DB
        documents = [
            {
                "text": chunk,
                "embedding": embedding,
                "metadata": {
                    "language": language,
                    "filename": filename,
                    "chunk_index": i,
                    "total_chunks": len(chunks),
                },
            }
            for i, (chunk, embedding) in enumerate(zip(chunks, embeddings))
        ]

        await cc.db_api.add(documents)

        return f"Processed {len(chunks)} chunks from {filename}"
    except Exception as e:
        return f"Error processing file: {str(e)}"


with gr.Blocks(fill_height=True) as demo:
<<<<<<< HEAD
    
    gr.Markdown("# CoCo")
=======
    gr.Markdown("# CoCo")

>>>>>>> f51bd81f
    with gr.Row():
        with gr.Column(scale=2):
            chatbot = gr.Chatbot(height=600)
            with gr.Row():
                input_message = gr.Textbox(
                    placeholder="Type your message here...",
                    lines=1,
                    label="Input",
                    scale=2,
                    elem_classes="input-height",
                )
                submit_btn = gr.Button(
                    "Submit",
                    scale=1,
                    variant="primary",
                    elem_classes="orange-button small-button",
                )
                file_upload = gr.File(
                    label="Upload Audio",
                    file_types=[".wav"],
                    type="filepath",
                    file_count="single",
                    scale=1,
                    elem_classes="file-upload small-button",
                )

            upload_status = gr.Textbox(label="Upload Status", interactive=False)

        with gr.Column(scale=1):
            gr.Markdown("### RAG Context")
            rag_context_display = gr.Textbox(
                label="Retrieved Context", lines=10, interactive=False
            )

    gr.Markdown(
        """
        <style>
        .orange-button {
            background-color: #FF8C00 !important;
            border-color: #FF8C00 !important;
        }
        .orange-button:hover {
            background-color: #FFA500 !important;
            border-color: #FFA500 !important;
        }
        .file-upload {
            margin-left: 8px;
        }
        .small-button {
            height: 46px !important;
            min-height: 46px !important;
            line-height: 1 !important;
        }
        .input-height textarea {
            height: 46px !important;
            min-height: 46px !important;
        }
        </style>
    """
    )

    # Event handlers
    submit_btn.click(
        fn=call_rag,
        inputs=[input_message, chatbot],
        outputs=[chatbot, rag_context_display],
        api_name="chat",
    )

    # Also allow Enter key to submit
    input_message.submit(
        fn=call_rag,
        inputs=[input_message, chatbot],
        outputs=[chatbot, rag_context_display],
        api_name="chat",
    )

    # Add file upload handler
    file_upload.upload(
        fn=handle_audio_upload,
        inputs=[file_upload],
        outputs=[upload_status],
        api_name="upload_audio",
    )

if __name__ == "__main__":
    demo.launch()
    # with docker command docker run -p 7860:7860 frontend
    #demo.launch(server_name="0.0.0.0")<|MERGE_RESOLUTION|>--- conflicted
+++ resolved
@@ -128,13 +128,9 @@
 
 
 with gr.Blocks(fill_height=True) as demo:
-<<<<<<< HEAD
     
     gr.Markdown("# CoCo")
-=======
-    gr.Markdown("# CoCo")
-
->>>>>>> f51bd81f
+
     with gr.Row():
         with gr.Column(scale=2):
             chatbot = gr.Chatbot(height=600)
