import gradio as gr
import pandas as pd
import datetime
from datetime import date
<<<<<<< HEAD
import json
=======
import os
>>>>>>> 2bb02b21

from coco import CocoClient

# Can be removed, only until functions are in SDK
from ollama import AsyncClient
from openai import AsyncOpenAI

CHUNKING_BASE = os.getenv("COCO_CHUNK_URL_BASE")
DB_API_BASE = os.getenv("COCO_DB_API_URL_BASE")
TRANSCRIPTION_BASE = os.getenv("COCO_TRANSCRIPTION_URL_BASE")
OLLAMA_BASE = os.getenv("COCO_OLLAMA_URL_BASE")
OPENAI_BASE = os.getenv("COCO_OPENAI_URL_BASE")
EMBEDDING_API = os.getenv("COCO_EMBEDDING_API")
LLM_API = os.getenv("COCO_LLM_API")
API_KEY = os.getenv("COCO_API_KEY")
# Default models from environment variables or fallback to defaults
EMBEDDING_MODEL = os.getenv("COCO_EMBEDDING_MODEL", "nomic-embed-text")
DEFAULT_LLM_MODEL = os.getenv(
    "COCO_DEFAULT_LLM_MODEL", "meta-llama/Llama-3.3-70B-Instruct"
)

openai = AsyncOpenAI(
    base_url="https://openai.inference.de-txl.ionos.com/v1",
)
ollama = AsyncClient(
    host="http://host.docker.internal:11434",
)

theme = gr.themes.Ocean(
    primary_hue="sky",
    neutral_hue="neutral",
    spacing_size="sm",
)

cc = CocoClient(
    chunking_base=CHUNKING_BASE,
    db_api_base=DB_API_BASE,
    transcription_base=TRANSCRIPTION_BASE,
    ollama_base=OLLAMA_BASE,
    openai_base=OPENAI_BASE,
    embedding_api=EMBEDDING_API,
    llm_api=LLM_API,
    api_key=API_KEY,
)


system_message_default = "Du bist coco.\n\nDu hilfst dem User bestmöglich.\n\nDu antwortest präzise und kommunizierst auf Deutsch."

CONTEXT_FORMAT = """
    Der nachfolgende Inhalt könnte hilfreich sein, um die Frage zu beantworten:
    
    -----
    {context}
    -----
"""


def user(user_message, history):
    if history is None:
        history = []
    history.append({"role": "user", "content": user_message})
    # Return empty string for input_message to clear the textbox
    # But the message is already stored in current_user_message state
    return "", history


def retry(history):
    # print(user_message)
    history.pop()
    return history


def clear(input_message):
    return ""


def update_available_models(llmapi: str):
    cc.lm.llm_api = llmapi
    available_models = get_available_models()

    return gr.Dropdown(
        choices=available_models,
        interactive=True,
    )


def get_available_models():
    available_models = cc.lm.list_llm_models()
    embedding_models_ollama = [
        "nomic-embed-text:latest",
        "mxbai-embed-large:latest",
        "snowflake-arctic-embed:latest",
        "bge-m3:latest",
        "all-minilm:latest",
        "bge-large:latest",
        "snowflake-arctic-embed2:latest",
        "paraphrase-multilingual:latest",
        "granite-embedding:latest",
    ]
    non_llms_ionos = [
        "meta-llama/CodeLlama-13b-Instruct-hf",
        "black-forest-labs/FLUX.1-schnell",
        "BAAI/bge-large-en-v1.5",
        "sentence-transformers/paraphrase-multilingual-mpnet-base-v2",
        "BAAI/bge-m3",
        "stabilityai/stable-diffusion-xl-base-1.0",
    ]
    # combine embedding models and non-llms
    blacklisted_models = embedding_models_ollama + non_llms_ionos

    available_models = [
        model for model in available_models if model not in blacklisted_models
    ]

    if not available_models:
        available_models = [
            DEFAULT_LLM_MODEL
        ]  # Default fallback model from environment variable

    if cc.lm.llm_api == "openai":
        try:
            available_models = [
                (model.split("/")[-1], model) for model in available_models
            ]
        except:
            pass

    # print(available_models)
    return available_models


async def add_context(
    user_message: str = "",
    history: list = [],
    messages: list = [],
    start_date=None,
    end_date=None,
):
    # Convert DateTime component output to date objects
    start_date_obj = None
    end_date_obj = None

    if start_date:
        # Handle different possible formats from gr.DateTime
        if isinstance(start_date, datetime.datetime):
            start_date_obj = start_date.date()
        elif isinstance(start_date, date):
            start_date_obj = start_date
        elif isinstance(start_date, str) and start_date.strip():
            try:
                start_date_obj = datetime.datetime.fromisoformat(start_date).date()
            except ValueError:
                print(f"Invalid start date format: {start_date}")

    if end_date:
        # Handle different possible formats from gr.DateTime
        if isinstance(end_date, datetime.datetime):
            end_date_obj = end_date.date()
        elif isinstance(end_date, date):
            end_date_obj = end_date
        elif isinstance(end_date, str) and end_date.strip():
            try:
                end_date_obj = datetime.datetime.fromisoformat(end_date).date()
            except ValueError:
                print(f"Invalid end date format: {end_date}")

    # Get RAG context with date filters
    contexts = await cc.rag.async_retrieve_chunks(
        [user_message],
        5,
        start_date=start_date_obj,
        end_date=end_date_obj,
        model=EMBEDDING_MODEL,
    )
    context_chunks = contexts[0][1]
    rag_context = CONTEXT_FORMAT.format(context="\n-----\n".join(context_chunks))
    # Add RAG context -> Note the "tool" role is ollama specific and will be useful in the future. See: https://github.com/ollama/ollama/blob/main/docs/api.md#generate-a-chat-completion
    messages.append(
        {
            "role": "user",
            "content": rag_context,
        }
    )
    history.append(
        gr.ChatMessage(
            role="user",
            content=f"```{rag_context}```",  # Markdown code block, to prevent the context from being displayed formatted
            metadata={"title": "RAG Context", "status": "done"},
        )
    )
    return messages, history


async def call_rag(
    user_message,
    history,
    selected_model,
    system_message,
    start_date=None,
    end_date=None,
):
    try:
        # Get RAG context with date filters
        contexts = await cc.rag.async_retrieve_chunks(
            [user_message],
            5,
            start_date=start_date,
            end_date=end_date,
            model=EMBEDDING_MODEL,
        )
        context_chunks = contexts[0][1]
        rag_context = CONTEXT_FORMAT.format(context="\n-----\n".join(context_chunks))

        messages = []
        # Add system message
        if system_message == "":
            system_message = system_message_default
        messages.append({"role": "system", "content": system_message})

        # Add previous messages
        for element in history:
            messages.append({"role": element["role"], "content": element["content"]})

        if include_context == "Yes":
            messages, history = await add_context(user_message, history, messages)
        else:
            messages.append({"role": "user", "content": user_message})

        responses, tok_ss = await cc.lm.async_chat_multiple(
            messages_list=[messages],
            model=selected_model,
            batch_size=20,
            limit_parallel=10,
            show_progress=True,
        )
        reponse, tok_s = responses[0], tok_ss[0]
        history.append(gr.ChatMessage(role="assistant", content=reponse))
        yield history

    except Exception as e:
        history.append({"role": "assistant", "content": f"Error: {str(e)}"})
        yield history
        raise e


async def call_rag_stream(
    user_message,
    history,
    selected_model,
    system_message,
    start_date,
    end_date,
    include_context,
):
    messages = []
    # Add system message
    if system_message == "":
        system_message = system_message_default
    messages.append({"role": "system", "content": system_message})

    # Add previous messages
    for element in history:
        messages.append({"role": element["role"], "content": element["content"]})

    if include_context == "Yes":
        # Explicitly get the user message from history if available
        actual_user_message = user_message
        if not actual_user_message and history and len(history) > 0:
            # Try to get the user message from the last history item
            if hasattr(history[-1], "role") and history[-1].role == "user":
                actual_user_message = history[-1].content
            elif isinstance(history[-1], dict) and history[-1].get("role") == "user":
                actual_user_message = history[-1].get("content", "")

        messages, history = await add_context(
            actual_user_message, history, messages, start_date, end_date
        )
    else:
        messages.append({"role": "user", "content": user_message})

    if cc.lm.llm_api == "openai":
        # Stream response from OpenAI
        async with await openai.chat.completions.create(
            model=selected_model,
            messages=messages,
            temperature=0,
            stream=True,
        ) as response:
            async for chunk in response:
                delta_content = chunk.choices[0].delta.content
                if delta_content:
                    if history[-1].role == "user":
                        history.append(
                            gr.ChatMessage(role="assistant", content=delta_content)
                        )
                    else:
                        history[-1].content += delta_content
                    yield history

    elif cc.lm.llm_api == "ollama":
        # Stream response from Ollama
        async for part in await ollama.chat(
            model=selected_model, messages=messages, stream=True
        ):
            delta_content = part["message"]["content"]
            if delta_content:
                if history[-1].role == "user":
                    history.append(
                        gr.ChatMessage(role="assistant", content=delta_content)
                    )
                else:
                    history[-1].content += delta_content
                yield history

    else:
        raise ValueError("Invalid LLM API")


def handle_audio_upload(file):
    if file is None:
        return "Please upload a WAV file"

    if not file.name.lower().endswith(".wav"):
        return "Only WAV files are supported"

    try:
        cc.transcribe_and_store(file.name)
        return f"Audio stored in DB."
    except Exception as e:
        return f"Error processing file: {str(e)}"


def create_dataframe(query=None, start_date=None, end_date=None):
    # Convert DateTime component output to date objects
    start_date_obj = None
    end_date_obj = None

    if start_date:
        # Handle different possible formats from gr.DateTime
        if isinstance(start_date, datetime.datetime):
            start_date_obj = start_date.date()
        elif isinstance(start_date, date):
            start_date_obj = start_date
        elif isinstance(start_date, str) and start_date.strip():
            try:
                start_date_obj = datetime.datetime.fromisoformat(start_date).date()
            except ValueError:
                print(f"Invalid start date format: {start_date}")

    if end_date:
        # Handle different possible formats from gr.DateTime
        if isinstance(end_date, datetime.datetime):
            end_date_obj = end_date.date()
        elif isinstance(end_date, date):
            end_date_obj = end_date
        elif isinstance(end_date, str) and end_date.strip():
            try:
                end_date_obj = datetime.datetime.fromisoformat(end_date).date()
            except ValueError:
                print(f"Invalid end date format: {end_date}")

    if query:
        query_answers = cc.rag.retrieve_chunks(
            query_texts=[query], start_date=start_date_obj, end_date=end_date_obj
        )
        ids, documents, metadata, distances = query_answers[0]
        df = pd.DataFrame(
            {
                "ids": ids,
                "documents": documents,
                "filename": [e["filename"] for e in metadata],
                "date": [e.get("date", "N/A") for e in metadata],
                "distances": [round(e, 2) for e in distances],
            }
        )
        # sort by distance
        df = df.sort_values(by="distances", ascending=False)
        return df
    else:
        # Get all documents, possibly filtered by date
        ids, documents, metadata = cc.db_api.get_full_database(
            start_date_obj, end_date_obj
        )
        df = pd.DataFrame(
            {
                "ids": ids,
                "documents": documents,
                "filename": [e["filename"] for e in metadata],
                "date": [
                    e.get("date", "N/A") for e in metadata
                ],  # Include date in dataframe
            }
        )
        return df


def filter_by_date(start_date, end_date):
    """Filter the database by date range without a query."""
    return create_dataframe(query=None, start_date=start_date, end_date=end_date)


with gr.Blocks(
    fill_height=True,
    fill_width=True,
    theme=theme,
    title="coco",
    css="#input_message {background-color: transparent} footer {visibility: hidden} ",
) as demo:
    with gr.Sidebar(open=False):
        gr.Markdown("# ")
        gr.Markdown("# Set some options")
        initial_provider = cc.lm.llm_api
        provider_dropdown = gr.Dropdown(
            choices=["ollama", "openai"],
            value=initial_provider,
            label="Select Provider",
            interactive=True,
        )
        # Add model selection dropdown
        model_dropdown = gr.Dropdown(
            choices=get_available_models(),
            label="Select Model",
            interactive=True,
        )
        system_message = gr.Textbox(
            label="System Message",
            lines=10,
            placeholder=system_message_default,
        )
        include_context = gr.Radio(
            choices=["Yes", "No"],
            value="Yes",
            label="Include Context?",
        )

        provider_dropdown.input(
            update_available_models, [provider_dropdown], [model_dropdown]
        )

    # Add a state variable to store the current user message
    current_user_message = gr.State("")

    with gr.Group():
        with gr.Row():
            chat_start_date = gr.DateTime(
                label="Filter documents from",
                value=None,
            )
            chat_end_date = gr.DateTime(
                label="Filter documents to",
                value=None,
            )

        chatbot = gr.Chatbot(
            label="coco",
            type="messages",
            height="80vh",
            # editable="user",
            render_markdown=True,  # If Rag Context is messed up, this is where to look.
        )
        input_message = gr.Textbox(
            placeholder="Type your message here...",
            show_label=False,
            autofocus=True,
            submit_btn=True,
            elem_id="input_message",
        )

        # Function to update the current_user_message state
        def update_user_message(msg):
            return msg

        # Also allow Enter key to submit
        input_message.submit(
            update_user_message, [input_message], [current_user_message]
        ).then(
            user, [input_message, chatbot], [input_message, chatbot], queue=False
        ).then(
            fn=call_rag_stream,
            inputs=[
                current_user_message,  # Use the state variable instead of input_message
                chatbot,
                model_dropdown,
                system_message,
                chat_start_date,
                chat_end_date,
                include_context,
            ],
            outputs=[chatbot],
        )

        # For retry, we don't have a new user message, so use empty string or last message in history
        chatbot.retry(retry, [chatbot], [chatbot], queue=False).then(
            fn=call_rag_stream,
            inputs=[
                current_user_message,  # Use stored message for retry
                chatbot,
                model_dropdown,
                system_message,
                chat_start_date,
                chat_end_date,
                include_context,
            ],
            outputs=[chatbot],
        )

        # Second retry handler
        chatbot.retry(retry, [chatbot], [chatbot], queue=False).then(
            fn=call_rag_stream,
            inputs=[
                current_user_message,  # Use stored message for retry
                chatbot,
                model_dropdown,
                system_message,
                chat_start_date,
                chat_end_date,
                include_context,
            ],
            outputs=[chatbot],
        )

with demo.route("Memory") as incrementer_demo:

    with gr.Sidebar(open=False):
        gr.Markdown("# ")
        gr.Markdown("# Upload additional data")
        file_upload = gr.File(
            label="Upload Audio (.wav)",
            file_types=[".wav"],
            type="filepath",
            file_count="single",
        )
        upload_status = gr.Textbox(label="Upload Status", interactive=False)

    with gr.Row():
        query = gr.Textbox(
            label="Query",
            lines=1,
            placeholder="Insert some query you want to search for...",
        )

    with gr.Row():
        start_date = gr.DateTime(label="Start Date", value=None)
        end_date = gr.DateTime(label="End Date", value=None)

    data_view = gr.DataFrame(create_dataframe, wrap=True)
    with gr.Row():
        btn_show_all = gr.Button("Show All")
        btn_filter_by_date = gr.Button("Filter by Date")
        btn_clear_dates = gr.Button("Clear Date Filters")
        gr.Button("Clear Database (Not yet implemented)")

    # Add file upload handler
    file_upload.upload(
        fn=handle_audio_upload,
        inputs=[file_upload],
        outputs=[upload_status],
    ).then(create_dataframe, [], [data_view])

    query.submit(
        fn=create_dataframe,
        inputs=[query, start_date, end_date],
        outputs=[data_view],
        queue=False,
    ).then(clear, [query], [query])

    # Date filter buttons
    btn_show_all.click(create_dataframe, outputs=[data_view])
    btn_filter_by_date.click(
        filter_by_date, inputs=[start_date, end_date], outputs=[data_view]
    )
    btn_clear_dates.click(lambda: (None, None), outputs=[start_date, end_date]).then(
        create_dataframe, [], [data_view]
    )

# Add new Agent page with agent capabilities
with demo.route("Agent") as agent_demo:
    with gr.Sidebar(open=False):
        gr.Markdown("# ")
        gr.Markdown("# Set agent options")
        agent_provider_dropdown = gr.Dropdown(
            choices=["ollama", "openai"],
            value=cc.lm.llm_api,
            label="Select Provider",
            interactive=True,
        )
        # Add model selection dropdown
        agent_model_dropdown = gr.Dropdown(
            choices=get_available_models(),
            label="Select Model",
            interactive=True,
        )
        # Add a simple default system message that explicitly forbids Python tag usage
        default_agent_system_message = """
Du bist Coco, ein hilfreicher Assistent mit Zugriff auf verschiedene Tools. 
Nutze diese Tools, um die Anfrage des Benutzers zu erfüllen. Antworte immer
präzise und nützlich. Wenn du mehr Informationen benötigst, verwende die
entsprechenden Tools, um sie zu erhalten. Wenn du mehrere Tools ausführen musst,
tue dies ohne nachfrage nacheinander und beziehe die Ergebnisse in deine
Überlegungen ein.
"""

        agent_system_message = gr.Textbox(
            label="System Message",
            lines=10,
            value=default_agent_system_message,
            placeholder="Du bist Coco, ein Assistent mit Zugriff auf Tools. Nutze Tools um Anfragen zu erfüllen. Verwende die Werte aus Tool-Ergebnissen direkt in deinen Antworten.",
        )
        max_iterations = gr.Slider(
            minimum=1, maximum=10, value=5, step=1, label="Max Iterations"
        )
        max_tool_calls = gr.Slider(
            minimum=1,
            maximum=20,
            value=10,  # Higher default value
            step=1,
            label="Max Tool Calls",
        )
        # temperature slider removed as it causes issues with tool usage

        agent_provider_dropdown.input(
            update_available_models, [agent_provider_dropdown], [agent_model_dropdown]
        )

    # Current agent conversation state
    agent_current_user_message = gr.State("")
    agent_chat_history = gr.State([])

    # Main agent chat interface
    agent_chatbot = gr.Chatbot(
        label="Agent Chat",
        type="messages",
        height="80vh",
        render_markdown=True,
    )
    agent_input_message = gr.Textbox(
        placeholder="Ask the agent to do something...",
        show_label=False,
        autofocus=True,
        submit_btn=True,
    )

    # Define agent chat function
    async def agent_chat(
        user_message,
        history,
        model,
        system_message,
        max_iterations,
        max_tool_calls,
        temperature,  # Parameter kept for compatibility but not used
    ):
        # Initialize chat history if empty
        if history is None:
            history = []

        # Convert history format for agent
        agent_messages = []
        if system_message and system_message.strip():
            agent_messages.append({"role": "system", "content": system_message})

        # Safely extract messages from history
        for msg in history:
            # Handle both gr.ChatMessage and dict formats
            if hasattr(msg, "role") and hasattr(msg, "content"):
                role = msg.role
                content = msg.content
            elif isinstance(msg, dict) and "role" in msg and "content" in msg:
                role = msg["role"]
                content = msg["content"]
            else:
                continue  # Skip invalid message formats

            agent_messages.append({"role": role, "content": content})

        # Add user message to agent messages if not already included
        if (
            not agent_messages
            or agent_messages[-1].get("role") != "user"
            or agent_messages[-1].get("content") != user_message
        ):
            agent_messages.append({"role": "user", "content": user_message})

        try:
            # Call agent with temperature always 0 for tool calls
            result = cc.agent.chat(
                messages=agent_messages,
                model=model,
                max_iterations=max_iterations,
                max_tool_calls=max_tool_calls,
                temperature=0.0,  # Always use temperature 0 for tool calls
                stream=False,
            )

            # Display tool calls and results with minimal formatting
            for i, (tool_call, tool_result) in enumerate(
                zip(result["tool_calls"], result["tool_results"])
            ):
                tool_name = tool_call.name
                tool_args = tool_call.arguments
                if isinstance(tool_args, str):
                    try:
                        tool_args = json.loads(tool_args)
                    except:
                        pass

                # Log tool call for debugging
                print(f"Tool call {i+1}: {tool_name}({tool_args})")

                # Format tool call with minimal formatting
                tool_call_content = f"🔧 **Using tool:** `{tool_name}`\n\n**Arguments:**\n```json\n{json.dumps(tool_args, indent=2)}\n```"
                history.append(
                    gr.ChatMessage(role="assistant", content=tool_call_content)
                )
                yield history

                # Format tool result with minimal formatting
                tool_result_str = json.dumps(tool_result, indent=2)
                result_display = f"**Tool Result:**\n```json\n{tool_result_str}\n```"
                history.append(gr.ChatMessage(role="assistant", content=result_display))
                yield history

            # Look for Python tag in the content and remove it (handle malformed outputs)
            final_content = result.get("content", "")

            # Only if there's content, display it
            if final_content and final_content.strip() and final_content != "None":
                history.append(gr.ChatMessage(role="assistant", content=final_content))
                yield history

        except Exception as e:
            error_message = f"Error: {str(e)}"
            print(f"Agent error: {error_message}")
            history.append(gr.ChatMessage(role="assistant", content=error_message))
            yield history

    # Function to update agent_current_user_message
    def update_agent_user_message(msg):
        return msg

    # Connect UI event handlers
    agent_input_message.submit(
        update_agent_user_message, [agent_input_message], [agent_current_user_message]
    ).then(
        # Add the user message to history, ensuring it's a gr.ChatMessage
        lambda msg, history: (
            "",  # Clear input box
            (history or []) + [gr.ChatMessage(role="user", content=msg)],
        ),
        [agent_input_message, agent_chatbot],
        [agent_input_message, agent_chatbot],
        queue=False,
    ).then(
        fn=agent_chat,
        inputs=[
            agent_current_user_message,
            agent_chatbot,
            agent_model_dropdown,
            agent_system_message,
            max_iterations,
            max_tool_calls,
            gr.State(0.0),  # Always use temperature 0.0 instead of the slider
        ],
        outputs=[agent_chatbot],
    )

    # Clear chat button for the agent
    agent_clear_button = gr.Button("Clear Chat")
    agent_clear_button.click(lambda: [], outputs=[agent_chatbot])

if __name__ == "__main__":
    demo.launch(favicon_path="favicon.png")<|MERGE_RESOLUTION|>--- conflicted
+++ resolved
@@ -2,11 +2,8 @@
 import pandas as pd
 import datetime
 from datetime import date
-<<<<<<< HEAD
+import os
 import json
-=======
-import os
->>>>>>> 2bb02b21
 
 from coco import CocoClient
 
