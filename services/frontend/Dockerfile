FROM python:3.10-slim

RUN apt-get update
RUN apt-get install -y curl

<<<<<<< HEAD
# Install dependencies
RUN pip install --upgrade pip
COPY requirements.txt .
=======
COPY frontend/requirements.txt .
>>>>>>> 6eaec86f
RUN pip install -r requirements.txt

COPY python_sdk_entrypoint.sh /usr/local/bin/entrypoint.sh
RUN chmod +x /usr/local/bin/entrypoint.sh

<<<<<<< HEAD
# Make the script runnable
RUN chmod +x ./start.sh

ENTRYPOINT ["./start.sh"]
=======
WORKDIR /app

ENTRYPOINT ["/usr/local/bin/entrypoint.sh"]
>>>>>>> 6eaec86f
CMD ["gradio", "main.py"]<|MERGE_RESOLUTION|>--- conflicted
+++ resolved
@@ -3,26 +3,16 @@
 RUN apt-get update
 RUN apt-get install -y curl
 
-<<<<<<< HEAD
 # Install dependencies
 RUN pip install --upgrade pip
 COPY requirements.txt .
-=======
-COPY frontend/requirements.txt .
->>>>>>> 6eaec86f
 RUN pip install -r requirements.txt
 
 COPY python_sdk_entrypoint.sh /usr/local/bin/entrypoint.sh
 RUN chmod +x /usr/local/bin/entrypoint.sh
 
-<<<<<<< HEAD
 # Make the script runnable
 RUN chmod +x ./start.sh
 
 ENTRYPOINT ["./start.sh"]
-=======
-WORKDIR /app
-
-ENTRYPOINT ["/usr/local/bin/entrypoint.sh"]
->>>>>>> 6eaec86f
 CMD ["gradio", "main.py"]