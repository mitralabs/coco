--- conflicted
+++ resolved
@@ -2,14 +2,9 @@
 import os
 from sqlalchemy import create_engine
 from sqlalchemy.orm import sessionmaker
-<<<<<<< HEAD
-from pgvector.sqlalchemy import Vector
-from sqlalchemy import Column, Integer, String, text, Date
-=======
 from database_url import SQLALCHEMY_DATABASE_URL
 from models import Document
 from vector_utils import get_vector_dim_from_db
->>>>>>> c345e8ea
 
 # Get embedding dimension directly from environment
 EMBEDDING_DIM = int(os.getenv("EMBEDDING_DIM", "768"))
@@ -22,26 +17,6 @@
 engine = create_engine(SQLALCHEMY_DATABASE_URL)
 SessionLocal = sessionmaker(autocommit=False, autoflush=False, bind=engine)
 
-<<<<<<< HEAD
-class Document(Base):
-    __tablename__ = "documents"
-    id = Column(Integer, primary_key=True, autoincrement=True, index=True)
-    text = Column(String, nullable=False, unique=True)
-    embedding = Column(
-        Vector(VEKTOR_DIM), nullable=False
-    )  # dim for nomic model, change if necessary
-    language = Column(String, nullable=False)
-    filename = Column(String, nullable=False)
-    chunk_index = Column(Integer, nullable=False)
-    total_chunks = Column(Integer, nullable=False)
-    date = Column(Date, nullable=True)
-
-
-with SessionLocal() as session:
-    session.execute(text("CREATE EXTENSION IF NOT EXISTS vector"))
-    session.commit()
-    Base.metadata.create_all(bind=engine)
-=======
 # Log the actual embedding dimension from the database
 try:
     # Create a temporary session to check the vector dimension
@@ -55,7 +30,6 @@
 except Exception as e:
     logger.error(f"Could not check database embedding dimension: {e}")
     logger.info(f"Using configured embedding dimension: {EMBEDDING_DIM}")
->>>>>>> c345e8ea
 
 
 def get_db():
