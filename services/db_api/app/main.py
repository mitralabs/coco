--- conflicted
+++ resolved
@@ -110,25 +110,29 @@
 
 
 def get_closest_from_embeddings(
-    db: Session, embeddings: List[List[float]], n_results: int, start_date=None, end_date=None
+    db: Session,
+    embeddings: List[List[float]],
+    n_results: int,
+    start_date=None,
+    end_date=None,
 ):
     all_formatted_results = []
     for embedding in embeddings:
         formatted_results = []
-        query = (
-            select(
-                DbDocument,
-                DbDocument.embedding.cosine_distance(embedding).label("distance"),
-            )
-        )
-        
+        query = select(
+            DbDocument,
+            DbDocument.embedding.cosine_distance(embedding).label("distance"),
+        )
+
         if start_date:
             query = query.where(DbDocument.date >= start_date)
         if end_date:
             query = query.where(DbDocument.date <= end_date)
-            
-        query = query.order_by(DbDocument.embedding.cosine_distance(embedding)).limit(n_results)
-        
+
+        query = query.order_by(DbDocument.embedding.cosine_distance(embedding)).limit(
+            n_results
+        )
+
         results = db.execute(query)
         formatted_results = []
         for doc, distance in results:
@@ -174,7 +178,7 @@
             filename=doc.metadata.filename,
             chunk_index=doc.metadata.chunk_index,
             total_chunks=doc.metadata.total_chunks,
-            date=doc.metadata.date
+            date=doc.metadata.date,
         )
         db.add(db_doc)
         added_count += 1
@@ -190,11 +194,11 @@
     api_key: str = Depends(get_api_key),
 ):
     formatted_results = get_closest_from_embeddings(
-        db=db, 
-        embeddings=[request.embedding], 
+        db=db,
+        embeddings=[request.embedding],
         n_results=request.n_results,
         start_date=request.start_date,
-        end_date=request.end_date
+        end_date=request.end_date,
     )[0]
     return {
         "status": "success",
@@ -210,11 +214,11 @@
     api_key: str = Depends(get_api_key),
 ):
     all_formatted_results = get_closest_from_embeddings(
-        db=db, 
-        embeddings=request.embeddings, 
+        db=db,
+        embeddings=request.embeddings,
         n_results=request.n_results,
         start_date=request.start_date,
-        end_date=request.end_date
+        end_date=request.end_date,
     )
     assert len(all_formatted_results) > 0
     return {
@@ -227,17 +231,17 @@
 
 @app.get("/get_all")
 async def get_all(
-    start_date: date = None, 
-    end_date: date = None, 
-    db: Session = Depends(get_db), 
-    api_key: str = Depends(get_api_key)
+    start_date: date = None,
+    end_date: date = None,
+    db: Session = Depends(get_db),
+    api_key: str = Depends(get_api_key),
 ):
     query = select(DbDocument)
     if start_date:
         query = query.where(DbDocument.date >= start_date)
     if end_date:
         query = query.where(DbDocument.date <= end_date)
-        
+
     results = db.execute(query).scalars().all()
     formatted_results = []
     for result in results:
@@ -274,12 +278,20 @@
     }
 
 
-<<<<<<< HEAD
+@app.get("/max_embedding_dim")
+async def max_embedding_dim(api_key: str = Depends(get_api_key)):
+    return {
+        "status": "success",
+        "max_embedding_dim": EMBEDDING_DIM,
+    }
+
+
 @app.delete("/delete_by_date")
 async def delete_by_date(
     start_date: date = None,
     end_date: date = None,
-    db: Session = Depends(get_db), api_key: str = Depends(get_api_key)
+    db: Session = Depends(get_db),
+    api_key: str = Depends(get_api_key),
 ):
     """
     Delete documents within a specified date range.
@@ -289,7 +301,7 @@
         return {
             "status": "error",
             "message": "At least one of start_date or end_date must be provided",
-            "count": 0
+            "count": 0,
         }
 
     query = delete(DbDocument)
@@ -307,17 +319,6 @@
     }
 
 
-=======
-@app.get("/max_embedding_dim")
-async def max_embedding_dim(api_key: str = Depends(get_api_key)):
-    return {
-        "status": "success",
-        "max_embedding_dim": EMBEDDING_DIM,
-    }
-
-
-# Super basic test endpoint
->>>>>>> c345e8ea
 @app.get("/test")
 async def test_endpoint(api_key: str = Depends(get_api_key)):
     return {
