import ollama
from typing import Generator

from .db_api import DbApiClient

client = ollama.Client(host="https://jetson-ollama.mitra-labs.ai")


PROMPT = """
    Du bist ein zweites Gehirn für mich, ein Erinnerungsexperte, und deine Aufgabe ist es, basierend auf dem gegebenen Kontext den du aus meinen Erinnerungen in Form von Textausschnitten innerhalb der XML tags die dann folgende Frage so akkurat wie möglich beantwortest. Achte dabei darauf das deine Knowledge Base nur auf dem gegebenen Kontext basiert und du dich streng an das gegebene Format hälst:

    <Kontext> 
    {Kontext}
    </Kontext>

    <Format>
    Ein Satz mit maximal 50 Tokens. Deine Antwort ist klar und beantwortet die Frage indem es sich direkt auf den Kontext stützt. Gebe bei der Antwort KEINE XML tags oder sonstigen Werte an. Beantworte die Frage ausschließlich auf Deutsch.
    </Format>

    Du hast jetzt den Kontext in den <Kontext> XML Tags verstanden hast und das Format übernommen. Beantworte nun die nachfolgende Frage innerhalb der <Frage> XML Tags basierend auf dem gegebenen Kontext in den XML tags. Achte dabei darauf die streng an das Format aus den XML Tags zu halten.

    <Frage>
    {Frage}
    </Frage>
"""

<<<<<<< HEAD
def only_rag(db_client: DbApiClient, query: str, verbose=False):
    _, documents, _, distances = db_client.query_database(query)
    if verbose:
        for doc, dist in zip(documents, distances):
            print(f"Distance: {dist}")
            print(doc)
            print("------")
    context = "------/n".join(documents)
    prompt = PROMPT.format(Kontext=context, Frage=query)
    return prompt
    
def rag_query(db_client: DbApiClient, query: str, verbose=False):
=======

def rag_query(
    db_client: DbApiClient, query: str, verbose=False
) -> Generator[ollama.GenerateResponse, None, None]:
>>>>>>> 566e212b
    _, documents, _, distances = db_client.query_database(query)
    if verbose:
        for doc, dist in zip(documents, distances):
            print(f"Distance: {dist}")
            print(doc)
            print("------")
    context = "------/n".join(documents)
    prompt = PROMPT.format(Kontext=context, Frage=query)
    response = client.generate(
        model="bengt0/em_german_leo_mistral", prompt=prompt, stream=True
    )
    answer = ""
    eval_count = 0
    eval_duration = 0
    for chunk in response:
        if "response" in chunk:
            token = chunk.response
            answer += token
            eval_count += chunk.eval_count if chunk.eval_count else 0
            eval_duration += chunk.eval_duration if chunk.eval_duration else 0
    tok_s = eval_count / eval_duration * 10**9
    return answer, tok_s<|MERGE_RESOLUTION|>--- conflicted
+++ resolved
@@ -24,25 +24,10 @@
     </Frage>
 """
 
-<<<<<<< HEAD
-def only_rag(db_client: DbApiClient, query: str, verbose=False):
-    _, documents, _, distances = db_client.query_database(query)
-    if verbose:
-        for doc, dist in zip(documents, distances):
-            print(f"Distance: {dist}")
-            print(doc)
-            print("------")
-    context = "------/n".join(documents)
-    prompt = PROMPT.format(Kontext=context, Frage=query)
-    return prompt
-    
-def rag_query(db_client: DbApiClient, query: str, verbose=False):
-=======
 
 def rag_query(
     db_client: DbApiClient, query: str, verbose=False
 ) -> Generator[ollama.GenerateResponse, None, None]:
->>>>>>> 566e212b
     _, documents, _, distances = db_client.query_database(query)
     if verbose:
         for doc, dist in zip(documents, distances):
