--- conflicted
+++ resolved
@@ -44,11 +44,8 @@
         n_results: int = 5,
         start_date_time: Optional[datetime.datetime] = None,
         end_date_time: Optional[datetime.datetime] = None,
-<<<<<<< HEAD
+        session_id: Optional[int] = None,
         contains_substring: Optional[str] = None,
-=======
-        session_id: Optional[int] = None,
->>>>>>> 24be6bc2
     ):
         """Retrieve the closest results from the database service.
 
@@ -57,12 +54,8 @@
             n_results (int, optional): The number of results to return. Defaults to 5.
             start_date_time (datetime.datetime, optional): Only return documents with a date greater than or equal to this. Defaults to None.
             end_date_time (datetime.datetime, optional): Only return documents with a date less than or equal to this. Defaults to None.
-<<<<<<< HEAD
+            session_id (int, optional): Only return documents with this session ID. Defaults to None.
             contains_substring (str, optional): Only return documents that contain this substring. Defaults to None.
-=======
-            session_id (int, optional): Only return documents with this session ID. Defaults to None.
-
->>>>>>> 24be6bc2
         Returns:
             Tuple[List[str], List[str], List[Dict], List[float]]: (ids, documents, metadatas, distances)
             metadata dict:
@@ -78,14 +71,10 @@
                 request_data["start_date_time"] = start_date_time.isoformat()
             if end_date_time:
                 request_data["end_date_time"] = end_date_time.isoformat()
-<<<<<<< HEAD
+            if session_id is not None:
+                request_data["session_id"] = session_id
             if contains_substring:
                 request_data["contains_substring"] = contains_substring
-=======
-            if session_id is not None:
-                request_data["session_id"] = session_id
-
->>>>>>> 24be6bc2
             response = client.post(
                 f"{self.base_url}/get_closest",
                 json=request_data,
